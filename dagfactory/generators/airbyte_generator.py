from typing import Any, Dict
from os import environ
import subprocess, requests, json
from slugify import slugify
from pathlib import Path
from airflow.models import BaseOperator
from airflow.providers.airbyte.operators.airbyte import AirbyteTriggerSyncOperator
from airflow.hooks.base import BaseHook
from requests.exceptions import RequestException


TEST_MODE = bool(environ.get("TEST_MODE"))


class AirbyteGeneratorException(Exception):
    pass


class AirbyteGenerator:
    def __init__(self, dag_builder, params):
        self.dag_builder = dag_builder
        self.AIRFLOW_OPERATOR_FULL_PATH = (
            AirbyteTriggerSyncOperator.__module__
            + "."
            + AirbyteTriggerSyncOperator.__qualname__
        )
        self.AIRBYTE_DESTINATION_TABLE_PREFIX = "_airbyte_raw_"

        try:
            airbyte_connection_name = params["airflow_connection_id"]

        except KeyError:
            raise AirbyteGeneratorException(
                "`airflow_connection_id` is missing in DAG's configuration YAML file"
            )

        if TEST_MODE:
            self.airbyte_connections = []
            self.connections_should_exist = False
        else:
            airbyte_connection = BaseHook.get_connection(airbyte_connection_name)

<<<<<<< HEAD
            airbyte_api_url = (
                f"http://{airbyte_connection.host}:{airbyte_connection.port}/api/v1/"
            )
            airbyte_api_endpoint_list_entity = airbyte_api_url + "{entity}/list"
            airbyte_api_endpoint_list_workspaces = (
                airbyte_api_endpoint_list_entity.format(entity="workspaces")
            )
            airbyte_api_endpoint_list_connections = (
                airbyte_api_endpoint_list_entity.format(entity="connections")
            )
            airbyte_api_endpoint_list_destinations = (
                airbyte_api_endpoint_list_entity.format(entity="destinations")
            )
            airbyte_api_endpoint_list_sources = airbyte_api_endpoint_list_entity.format(
                entity="sources"
            )
=======
        if TEST_MODE:
            self.airbyte_connections = []
            self.connections_should_exist = False
        else:
>>>>>>> 8c09dd39
            self.airbyte_workspace_id = self.airbyte_api_call(
                airbyte_api_endpoint_list_workspaces,
            )["workspaces"][0]["workspaceId"]
            self.airbyte_api_standard_req_body = {
                "workspaceId": self.airbyte_workspace_id
            }
            self.airbyte_connections = self.airbyte_api_call(
                airbyte_api_endpoint_list_connections,
                self.airbyte_api_standard_req_body,
            )["connections"]
            self.airbyte_destinations = self.airbyte_api_call(
                airbyte_api_endpoint_list_destinations,
                self.airbyte_api_standard_req_body,
            )["destinations"]
            self.airbyte_sources = self.airbyte_api_call(
                airbyte_api_endpoint_list_sources,
                self.airbyte_api_standard_req_body,
            )["sources"]
            self.connections_should_exist = True

    def airbyte_api_call(self, endpoint: str, body: Dict[str, str] = None):
        """Generic `api caller` for contacting Airbyte"""
        try:
            response = requests.post(endpoint, json=body)

            if response.status_code == 200:
                return json.loads(response.text)
            else:
                raise RequestException(
                    f"Unexpected status code from airbyte: {response.status_code}"
                )
        except RequestException as e:
            raise AirbyteGeneratorException("Airbyte API error: " + e)

    def generate_sync_task(
        self, params: Dict[str, Any], operator: str
    ) -> Dict[str, Any]:
        """
        Standard Airflow call to `make_task`
            same logic as dagbuilder.py:
                this re-usage is why params(dict) must be cleaned up from any
                extra information that the corresponding operator can't handle
        """
        return self.dag_builder.make_task(
            operator=operator,
            task_params=params,
        )

    def remove_inexistant_conn_ids(self, connections_ids):
        """
        Overwrite the user-written `connections_ids` list (.yml) with the ones
        actually existing inside Airbyte
        If not handled, a lot of Airflow tasks would fail.
        """
        return [
            c_id
            for c_id in connections_ids
            if c_id
            in [connection["connectionId"] for connection in self.airbyte_connections]
        ]

    def generate_tasks(self, params: Dict[str, Any]) -> Dict[str, Any]:
        """
        AirbyteGenerator entry-point from both `dagbuilder`
            Clean params dictionary from information that Airflow can't handle
            Fill and return the tasks dictionary
        """
        params["airbyte_conn_id"] = params.pop("airflow_connection_id")
        connections_ids = params.pop("connections_ids")

        generator_class = params.pop("generator")
        if "AirbyteGenerator" in generator_class:
            connections_ids = self.remove_inexistant_conn_ids(connections_ids)

        tasks: Dict[str, BaseOperator] = dict()
        for conn_id in connections_ids:
            task_id = self._create_airbyte_connection_name_for_id(conn_id)
            params["task_id"] = task_id
            params["connection_id"] = conn_id
            tasks[task_id] = self.generate_sync_task(
                params, self.AIRFLOW_OPERATOR_FULL_PATH
            )

        return tasks

    def _get_airbyte_destination(self, id):
        """Given a destination id, returns the destination payload"""
        for destination in self.airbyte_destinations:
            if destination["destinationId"] == id:
                return destination
        raise AirbyteGeneratorException(
            f"Airbyte error: there are no destinations for id {id}"
        )

    def _get_airbyte_destination_config(self, id):
        """Given a destination id, returns the destination payload"""
        return self._get_airbyte_destination(id)["connectionConfiguration"]

    def _get_airbyte_destination_name(self, id):
        """Given a destination id, returns it's name"""
        return self._get_airbyte_destination(id)["name"]

    def _get_airbyte_source(self, id):
        """Get the complete Source object from it's ID"""
        for source in self.airbyte_sources:
            if source["sourceId"] == id:
                return source
        raise AirbyteGeneratorException(
            f"Airbyte extract error: there is no Airbyte Source for id [red]{id}[/red]"
        )

    def _get_airbyte_source_name(self, id):
        """Given a source id, returns it's name"""
        return self._get_airbyte_source(id)["name"]

    def _get_connection_schema(self, conn, destination_config):
        """Given an airybte connection, returns a schema name"""
        namespace_definition = conn["namespaceDefinition"]

        if namespace_definition == "source" or (
            conn["namespaceDefinition"] == "customformat"
            and conn["namespaceFormat"] == "${SOURCE_NAMESPACE}"
        ):
            source = self._get_airbyte_source(conn["sourceId"])
            if "schema" in source["connectionConfiguration"]:
                return source["connectionConfiguration"]["schema"].lower()
            else:
                return None
        elif namespace_definition == "destination":
            return destination_config["connectionConfiguration"]["schema"].lower()
        else:
            if namespace_definition == "customformat":
                return conn["namespaceFormat"].lower()

    def _get_airbyte_connection(self, db, schema, table):
        """
        Given a table name, schema and db, returns the corresponding airbyte connection
        """

        airbyte_tables = []
        for conn in self.airbyte_connections:
            for stream in conn["syncCatalog"]["streams"]:
                # look for the table
<<<<<<< HEAD
                if stream["stream"]["name"].lower() == table.replace(
                    "_airbyte_raw_", ""
                ):
=======
                airbyte_table = stream["stream"]["name"].lower()
                airbyte_tables.append(airbyte_table)
                if airbyte_table == table.replace("_airbyte_raw_", ""):
>>>>>>> 8c09dd39
                    destination_config = self._get_airbyte_destination_config(
                        conn["destinationId"]
                    )
                    # match database
                    if db == destination_config["database"].lower():
                        airbyte_schema = self._get_connection_schema(
                            conn, destination_config
                        )
                        # and finally, match schema, if defined
                        if airbyte_schema == schema or not airbyte_schema:
                            return conn
        if self.connections_should_exist:
            raise AirbyteGeneratorException(
<<<<<<< HEAD
                f"Airbyte error: there are no connections for table {table}"
=======
                f"Airbyte error: there are no connections for table {db}.{schema}.{table}. "
                f"Tables checked: {', '.join(airbyte_tables)}"
>>>>>>> 8c09dd39
            )

    def _create_airbyte_connection_name_for_id(self, conn_id):
        """
        Given a ConnectionID, create it's name using both Source and Destination ones
        """
        for conn in self.airbyte_connections:
            if conn["connectionId"] == conn_id:
                source_name = self._get_airbyte_source_name(conn["sourceId"])
                destination_name = self._get_airbyte_destination_name(
                    conn["destinationId"]
                )
                return slugify(f"{source_name} → {destination_name}")

        raise AirbyteGeneratorException(
            f"Airbyte error: there are missing names for connection ID {conn_id}"
        )


class AirbyteDbtGeneratorException(Exception):
    pass


class AirbyteDbtGenerator(AirbyteGenerator):
    def generate_tasks(self, params: Dict[str, Any]) -> Dict[str, Any]:
        DAG_GENERATION_TIMEOUT = 300  # 5 minutes
        dbt_project_path = params.pop("dbt_project_path")
        dbt_list_args = params.pop("dbt_list_args", "")
        # This is the folder to copy project to before running dbt
        deploy_path = params.pop("deploy_path", None)
        run_dbt_deps = params.pop("run_dbt_deps", True)
        run_dbt_compile = params.pop("run_dbt_compile", False)

        if Path(dbt_project_path).is_absolute():
            dbt_project_path = Path(dbt_project_path)
        else:
            dbt_project_path = (
                Path(environ.get("DATACOVES__REPO_PATH", "/opt/airflow/dags/repo"))
                / dbt_project_path
            )
        cwd = dbt_project_path
        if deploy_path:
            commit = subprocess.run(
                ["git", "rev-parse", "HEAD"],
                capture_output=True,
                text=True,
                cwd=dbt_project_path,
            ).stdout.strip("\n")
            deploy_path += "-" + commit
            # Move folders
            subprocess.run(["cp", "-rf", dbt_project_path, deploy_path], check=True)
            cwd = deploy_path

        if run_dbt_deps:
            subprocess.run(["dbt", "deps"], check=True, cwd=cwd)

        if run_dbt_compile:
            subprocess.run(
                ["dbt", "compile"] + dbt_list_args.split(), check=True, cwd=cwd
            )

        # Call DBT on the specified path
        process = subprocess.run(
            ["dbt", "ls", "--resource-type", "source"] + dbt_list_args.split(),
            cwd=cwd,
            stdout=subprocess.PIPE,
            stderr=subprocess.PIPE,
            check=True,
        )
        stdout = process.stdout.decode()

        sources_list = [
            src.replace("source:", "source.") for src in stdout.split("\n") if src
        ]

        manifest_json = json.load(open(Path(cwd) / "target" / "manifest.json"))

        if deploy_path:
            subprocess.run(["rm", "-rf", deploy_path], check=True)

        connections_ids = []
        for source in sources_list:

            # Transform the 'dbt source' into [db, schema, table]
            source_db = manifest_json["sources"][source]["database"].lower()
            source_schema = manifest_json["sources"][source]["schema"].lower()
            source_table = manifest_json["sources"][source]["identifier"].lower()

            conn = self._get_airbyte_connection(source_db, source_schema, source_table)

            if conn and conn["connectionId"] not in connections_ids:
                connections_ids.append(conn["connectionId"])

        params["connections_ids"] = connections_ids

        return super().generate_tasks(params)<|MERGE_RESOLUTION|>--- conflicted
+++ resolved
@@ -40,7 +40,6 @@
         else:
             airbyte_connection = BaseHook.get_connection(airbyte_connection_name)
 
-<<<<<<< HEAD
             airbyte_api_url = (
                 f"http://{airbyte_connection.host}:{airbyte_connection.port}/api/v1/"
             )
@@ -57,12 +56,6 @@
             airbyte_api_endpoint_list_sources = airbyte_api_endpoint_list_entity.format(
                 entity="sources"
             )
-=======
-        if TEST_MODE:
-            self.airbyte_connections = []
-            self.connections_should_exist = False
-        else:
->>>>>>> 8c09dd39
             self.airbyte_workspace_id = self.airbyte_api_call(
                 airbyte_api_endpoint_list_workspaces,
             )["workspaces"][0]["workspaceId"]
@@ -206,15 +199,9 @@
         for conn in self.airbyte_connections:
             for stream in conn["syncCatalog"]["streams"]:
                 # look for the table
-<<<<<<< HEAD
-                if stream["stream"]["name"].lower() == table.replace(
-                    "_airbyte_raw_", ""
-                ):
-=======
                 airbyte_table = stream["stream"]["name"].lower()
                 airbyte_tables.append(airbyte_table)
                 if airbyte_table == table.replace("_airbyte_raw_", ""):
->>>>>>> 8c09dd39
                     destination_config = self._get_airbyte_destination_config(
                         conn["destinationId"]
                     )
@@ -228,12 +215,8 @@
                             return conn
         if self.connections_should_exist:
             raise AirbyteGeneratorException(
-<<<<<<< HEAD
-                f"Airbyte error: there are no connections for table {table}"
-=======
                 f"Airbyte error: there are no connections for table {db}.{schema}.{table}. "
                 f"Tables checked: {', '.join(airbyte_tables)}"
->>>>>>> 8c09dd39
             )
 
     def _create_airbyte_connection_name_for_id(self, conn_id):
